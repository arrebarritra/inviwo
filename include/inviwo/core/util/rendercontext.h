/*********************************************************************************
 *
 * Inviwo - Interactive Visualization Workshop
 *
 * Copyright (c) 2012-2015 Inviwo Foundation
 * All rights reserved.
 *
 * Redistribution and use in source and binary forms, with or without
 * modification, are permitted provided that the following conditions are met:
 *
 * 1. Redistributions of source code must retain the above copyright notice, this
 * list of conditions and the following disclaimer.
 * 2. Redistributions in binary form must reproduce the above copyright notice,
 * this list of conditions and the following disclaimer in the documentation
 * and/or other materials provided with the distribution.
 *
 * THIS SOFTWARE IS PROVIDED BY THE COPYRIGHT HOLDERS AND CONTRIBUTORS "AS IS" AND
 * ANY EXPRESS OR IMPLIED WARRANTIES, INCLUDING, BUT NOT LIMITED TO, THE IMPLIED
 * WARRANTIES OF MERCHANTABILITY AND FITNESS FOR A PARTICULAR PURPOSE ARE
 * DISCLAIMED. IN NO EVENT SHALL THE COPYRIGHT OWNER OR CONTRIBUTORS BE LIABLE FOR
 * ANY DIRECT, INDIRECT, INCIDENTAL, SPECIAL, EXEMPLARY, OR CONSEQUENTIAL DAMAGES
 * (INCLUDING, BUT NOT LIMITED TO, PROCUREMENT OF SUBSTITUTE GOODS OR SERVICES;
 * LOSS OF USE, DATA, OR PROFITS; OR BUSINESS INTERRUPTION) HOWEVER CAUSED AND
 * ON ANY THEORY OF LIABILITY, WHETHER IN CONTRACT, STRICT LIABILITY, OR TORT
 * (INCLUDING NEGLIGENCE OR OTHERWISE) ARISING IN ANY WAY OUT OF THE USE OF THIS
 * SOFTWARE, EVEN IF ADVISED OF THE POSSIBILITY OF SUCH DAMAGE.
 *
 *********************************************************************************/

#ifndef IVW_RENDERCONTEXT_H
#define IVW_RENDERCONTEXT_H

#include <inviwo/core/common/inviwocoredefine.h>
#include <inviwo/core/common/inviwo.h>
#include <inviwo/core/util/singleton.h>
#include <inviwo/core/util/canvas.h>
#include <inviwo/core/util/dispatcher.h>

namespace inviwo {

/**
 * \class RenderContext
 * \brief Keeper of the default render context.
 */
class IVW_CORE_API RenderContext : public Singleton<RenderContext> {
public:
    RenderContext() = default;
    virtual ~RenderContext() = default;

    Canvas* getDefaultRenderContext();
    void setDefaultRenderContext(Canvas* canvas);
    void activateDefaultRenderContext() const;

    void activateLocalRenderContext() const;
    void clearContext();
<<<<<<< HEAD
    Canvas::ContextID activeContext() const;
=======
    void clearContext(std::thread::id id);

    void releaseContext();
>>>>>>> 3295a696

    template <typename T>
    std::shared_ptr<std::function<void()>> beforeDefaultContextChange(T&& callback);

private:
    Canvas* defaultContext_ = nullptr;
    std::thread::id mainThread_;
    mutable std::mutex mutex_;
    mutable std::unordered_map<std::thread::id, std::unique_ptr<Canvas>> contextMap_;

    Dispatcher<void()> beforeDefaultContextChange_;
};

template <typename T>
std::shared_ptr<std::function<void()>> RenderContext::beforeDefaultContextChange(
    T&& callback) {
    return beforeDefaultContextChange_.add(std::forward<T>(callback));
}

}  // namespace

#endif  // IVW_RENDERCONTEXT_H<|MERGE_RESOLUTION|>--- conflicted
+++ resolved
@@ -33,52 +33,36 @@
 #include <inviwo/core/common/inviwocoredefine.h>
 #include <inviwo/core/common/inviwo.h>
 #include <inviwo/core/util/singleton.h>
-#include <inviwo/core/util/canvas.h>
-#include <inviwo/core/util/dispatcher.h>
 
 namespace inviwo {
 
+class Canvas;
 /**
  * \class RenderContext
  * \brief Keeper of the default render context.
  */
-class IVW_CORE_API RenderContext : public Singleton<RenderContext> {
+class IVW_CORE_API RenderContext : public Singleton<RenderContext>{ 
 public:
-    RenderContext() = default;
-    virtual ~RenderContext() = default;
+    RenderContext();
+    virtual ~RenderContext();
 
-    Canvas* getDefaultRenderContext();
+    Canvas* getDefaultRenderContext(); 
     void setDefaultRenderContext(Canvas* canvas);
     void activateDefaultRenderContext() const;
 
     void activateLocalRenderContext() const;
     void clearContext();
-<<<<<<< HEAD
-    Canvas::ContextID activeContext() const;
-=======
     void clearContext(std::thread::id id);
 
     void releaseContext();
->>>>>>> 3295a696
 
-    template <typename T>
-    std::shared_ptr<std::function<void()>> beforeDefaultContextChange(T&& callback);
-
-private:
-    Canvas* defaultContext_ = nullptr;
+private: 
+    Canvas* defaultContext_;
     std::thread::id mainThread_;
     mutable std::mutex mutex_;
     mutable std::unordered_map<std::thread::id, std::unique_ptr<Canvas>> contextMap_;
-
-    Dispatcher<void()> beforeDefaultContextChange_;
 };
 
-template <typename T>
-std::shared_ptr<std::function<void()>> RenderContext::beforeDefaultContextChange(
-    T&& callback) {
-    return beforeDefaultContextChange_.add(std::forward<T>(callback));
-}
+} // namespace
 
-}  // namespace
-
-#endif  // IVW_RENDERCONTEXT_H+#endif // IVW_RENDERCONTEXT_H
