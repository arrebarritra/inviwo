--- conflicted
+++ resolved
@@ -439,16 +439,10 @@
     return processorWidgetFactory_.get();
 }
 
-<<<<<<< HEAD
-
-
-}  // namespace
-=======
 namespace util{
     IVW_CORE_API InviwoApplication* getInviwoApplication();
 } // namespace util
 
 }  // namespace inviwo
->>>>>>> 651fe923
 
 #endif  // IVW_INVIWOAPPLICATION_H