/*********************************************************************************
 *
 * Inviwo - Interactive Visualization Workshop
 *
 * Copyright (c) 2012-2017 Inviwo Foundation
 * All rights reserved.
 *
 * Redistribution and use in source and binary forms, with or without
 * modification, are permitted provided that the following conditions are met:
 *
 * 1. Redistributions of source code must retain the above copyright notice, this
 * list of conditions and the following disclaimer.
 * 2. Redistributions in binary form must reproduce the above copyright notice,
 * this list of conditions and the following disclaimer in the documentation
 * and/or other materials provided with the distribution.
 *
 * THIS SOFTWARE IS PROVIDED BY THE COPYRIGHT HOLDERS AND CONTRIBUTORS "AS IS" AND
 * ANY EXPRESS OR IMPLIED WARRANTIES, INCLUDING, BUT NOT LIMITED TO, THE IMPLIED
 * WARRANTIES OF MERCHANTABILITY AND FITNESS FOR A PARTICULAR PURPOSE ARE
 * DISCLAIMED. IN NO EVENT SHALL THE COPYRIGHT OWNER OR CONTRIBUTORS BE LIABLE FOR
 * ANY DIRECT, INDIRECT, INCIDENTAL, SPECIAL, EXEMPLARY, OR CONSEQUENTIAL DAMAGES
 * (INCLUDING, BUT NOT LIMITED TO, PROCUREMENT OF SUBSTITUTE GOODS OR SERVICES;
 * LOSS OF USE, DATA, OR PROFITS; OR BUSINESS INTERRUPTION) HOWEVER CAUSED AND
 * ON ANY THEORY OF LIABILITY, WHETHER IN CONTRACT, STRICT LIABILITY, OR TORT
 * (INCLUDING NEGLIGENCE OR OTHERWISE) ARISING IN ANY WAY OUT OF THE USE OF THIS
 * SOFTWARE, EVEN IF ADVISED OF THE POSSIBILITY OF SUCH DAMAGE.
 *
 *********************************************************************************/

#ifndef IVW_INVIWOAPPLICATION_H
#define IVW_INVIWOAPPLICATION_H

#include <inviwo/core/common/inviwocoredefine.h>
#include <inviwo/core/common/inviwo.h>
#include <inviwo/core/processors/processortags.h>
#include <inviwo/core/util/singleton.h>
#include <inviwo/core/util/threadpool.h>
#include <inviwo/core/util/commandlineparser.h>
#include <inviwo/core/util/vectoroperations.h>
#include <inviwo/core/util/raiiutils.h>
#include <inviwo/core/util/pathtype.h>
#include <inviwo/core/common/inviwomodulefactoryobject.h>
#include <inviwo/core/interaction/interactionstatemanager.h>
#include <inviwo/core/datastructures/representationconverterfactory.h>
#include <inviwo/core/datastructures/representationconvertermetafactory.h>
#include <inviwo/core/network/workspacemanager.h>

#include <warn/push>
#include <warn/ignore/all>
#include <queue>
#include <memory>
#include <mutex>
#include <condition_variable>
#include <future>
#include <locale>
#include <set>
#include <warn/pop>

namespace inviwo {

class ProcessorNetwork;
class ProcessorNetworkEvaluator;

class CameraFactory;
class DataReaderFactory;
class DataWriterFactory;
class MeshDrawerFactory;
class MetaDataFactory;
class ProcessorFactory;
class PropertyConverterManager;
class ProcessorWidgetFactory;
class DialogFactory;
class PropertyFactory;
class PropertyWidgetFactory;
class OutportFactory;
class InportFactory;
class PortInspectorFactory;

class Settings;
class InviwoModule;
class ModuleCallbackAction;
class FileObserver;
<<<<<<< HEAD
class InviwoModuleLibraryObserver; // Observer for module dll/so files
class SharedLibrary;
=======

class PropertyPresetManager;

>>>>>>> 69346716

/**
 * \class InviwoApplication
 *
 * \brief The main application which holds the instances of all modules.
 *
 * All modules should be owned and accessed trough this singleton, as well as the processor network
 *and the evaluator.
 */
class IVW_CORE_API InviwoApplication : public Singleton<InviwoApplication> {
public:
    InviwoApplication();
    InviwoApplication(std::string displayName);
    InviwoApplication(int argc, char** argv, std::string displayName);
    InviwoApplication(const InviwoApplication& rhs) = delete;
    InviwoApplication& operator=(const InviwoApplication& that) = delete;

    virtual ~InviwoApplication();

    /**
     * \brief Registers modules from factories and takes ownership of input module factories.
     *
     * Module is registered if dependencies exist and they have correct version.
     *
     * @param std::vector<std::unique_ptr<InviwoModuleFactoryObject>> & moduleFactories
     */
    virtual void registerModules(
        std::vector<std::unique_ptr<InviwoModuleFactoryObject>> moduleFactories);
    /**
     * \brief Load modules from dynamic library files in the specified search paths.
     *
     * Will recursively search for all dll/so/dylib/bundle files in the specified search paths.
     * The library filename must contain "inviwo-module" to be loaded.
     *
     * @note Which modules to load can be specified by creating a file (application_name-enabled-modules.txt)
     * containing the names of the modules to load.
     * @param const std::vector<std::string> & librarySearchPaths Paths to directories to recursively
     * search.
     * @param bool reloadLibrariesWhenChanged Add file watchers and reload libraries without
     * restarting the application.
     */
    virtual void registerModules(
        const std::vector<std::string>& librarySearchPaths, bool reloadLibrariesWhenChanged = false);
    /**
     * \brief Removes all modules not marked as protected by the application.
     *
     * Use this function with care since all modules will be destroyed.
     * 1. Network will be cleared.
     * 2. Non-protected modules will be removed.
     * 3. Loaded dynamic module libraries will be unloaded (unless marked as protected).
     *
     * @see InviwoApplication::getProtectedModuleIdentifiers
     * @see InviwoModuleLibraryObserver
     */
    void unregisterModules();
    /**
     * Get the base path of the application.
     * i.e. where the core data and modules folder and etc are.
     */
    std::string getBasePath() const;

    const std::string& getDisplayName() const;

    const std::string& getBinaryPath() const;

    /**
     * Get basePath + pathType + suffix.
     * @see PathType
     * @param pathType Enum for type of path
     * @param suffix Path extension
     * @param createFolder whether to create the folder if it does not exist.
     * @return basePath +  pathType + suffix
     */
    std::string getPath(PathType pathType, const std::string& suffix = "",
                        const bool& createFolder = false);

    void registerModule(std::unique_ptr<InviwoModule> module);
    const std::vector<std::unique_ptr<InviwoModule>>& getModules() const;
    const std::vector<std::unique_ptr<InviwoModuleFactoryObject>>& getModuleFactoryObjects() const;
    template <class T>
    T* getModuleByType() const;
    InviwoModule* getModuleByIdentifier(const std::string& identifier) const;

    ProcessorNetwork* getProcessorNetwork();
    ProcessorNetworkEvaluator* getProcessorNetworkEvaluator();
    WorkspaceManager* getWorkspaceManager();
    PropertyPresetManager* getPropertyPresetManager();

    template <class T>
    T* getSettingsByType();

    CommandLineParser& getCommandLineParser();
    const CommandLineParser& getCommandLineParser() const;

    virtual void addCallbackAction(ModuleCallbackAction* callbackAction);
    virtual std::vector<std::unique_ptr<ModuleCallbackAction>>& getCallbackActions();
    std::vector<Settings*> getModuleSettings(size_t startIdx = 0);

    virtual std::locale getUILocale() const;

    template <class F, class... Args>
    auto dispatchPool(F&& f,
                      Args&&... args) -> std::future<typename std::result_of<F(Args...)>::type>;

    template <class F, class... Args>
    auto dispatchFront(F&& f,
                       Args&&... args) -> std::future<typename std::result_of<F(Args...)>::type>;

    virtual void processFront();

    void waitForPool();
    void setPostEnqueueFront(std::function<void()> func);
    void setProgressCallback(std::function<void(std::string)> progressCallback);

    // Factory getters
    CameraFactory* getCameraFactory() const;
    DataReaderFactory* getDataReaderFactory() const;
    DataWriterFactory* getDataWriterFactory() const;
    DialogFactory* getDialogFactory() const;
    MeshDrawerFactory* getMeshDrawerFactory() const;
    MetaDataFactory* getMetaDataFactory() const;
    InportFactory* getInportFactory() const;
    OutportFactory* getOutportFactory() const;
    PortInspectorFactory* getPortInspectorFactory() const;
    ProcessorFactory* getProcessorFactory() const;
    PropertyConverterManager* getPropertyConverterManager() const;
    PropertyFactory* getPropertyFactory() const;
    PropertyWidgetFactory* getPropertyWidgetFactory() const;

    template <typename BaseRepr>
    RepresentationConverterFactory<BaseRepr>* getRepresentationConverterFactory() const;

    RepresentationConverterMetaFactory* getRepresentationConverterMetaFactory() const;
    ProcessorWidgetFactory* getProcessorWidgetFactory() const;

    // Methods to be implemented by deriving classes
    virtual void closeInviwoApplication();
    virtual void registerFileObserver(FileObserver* fileObserver);
    virtual void unRegisterFileObserver(FileObserver* fileObserver);
    virtual void startFileObservation(std::string fileName);
    virtual void stopFileObservation(std::string fileName);
    enum class Message { Ok, Error };
    virtual void playSound(Message soundID);

    InteractionStateManager& getInteractionStateManager();

    std::vector<std::string> findDependentModules(std::string module) const;

    /** 
     * \brief Register callback for monitoring when modules have been registered.
     * Invoked in registerModules.
     */
    std::shared_ptr< std::function<void()> > onModulesDidRegister(std::function<void()> callback);
    /** 
     * \brief Register callback for monitoring when modules have been registered.
     * Invoked in unregisterModules.
     */
    std::shared_ptr< std::function<void()> > onModulesWillUnregister(std::function<void()> callback);
protected:

    /** 
     * \brief List of modules to keep during runtime library reloading.
     * 
     * Some modules such as Core can cause errors if unloaded.
     * Append them to this list in your application to prevent them from 
     * being unloaded.
     * @return std::set<std::string> Module identifiers of modules
     */
    virtual std::set<std::string> getProtectedModuleIdentifiers() const;
    virtual void printApplicationInfo();
    void postProgress(std::string progress);
    void cleanupSingletons();
    virtual void resizePool(size_t newSize);



    struct Queue {
        // Task queue
        std::queue<std::function<void()>> tasks;
        // synchronization
        std::mutex mutex;

        // This is called after putting a task in the queue.
        std::function<void()> postEnqueue;
    };

    std::string displayName_;
    std::string binaryPath_;
    std::shared_ptr<FileLogger> filelogger_;
    std::function<void(std::string)> progressCallback_;
    Dispatcher<void()> onModulesDidRegister_; ///< Called after modules have been registered
    Dispatcher<void()> onModulesWillUnregister_; ///< Called before modules have been unregistered

    CommandLineParser commandLineParser_;
    ThreadPool pool_;
    Queue queue_;  // "Interaction/GUI" queue

    InteractionStateManager interactionState_;

    util::OnScopeExit clearAllSingeltons_;

    // Factories
    std::unique_ptr<CameraFactory> cameraFactory_;
    std::unique_ptr<DataReaderFactory> dataReaderFactory_;
    std::unique_ptr<DataWriterFactory> dataWriterFactory_;
    std::unique_ptr<DialogFactory> dialogFactory_;
    std::unique_ptr<MeshDrawerFactory> meshDrawerFactory_;
    std::unique_ptr<MetaDataFactory> metaDataFactory_;
    std::unique_ptr<OutportFactory> outportFactory_;
    std::unique_ptr<InportFactory> inportFactory_;
    std::unique_ptr<PortInspectorFactory> portInspectorFactory_;
    std::unique_ptr<ProcessorFactory> processorFactory_;
    std::unique_ptr<ProcessorWidgetFactory> processorWidgetFactory_;
    std::unique_ptr<PropertyConverterManager> propertyConverterManager_;
    std::unique_ptr<PropertyFactory> propertyFactory_;
    std::unique_ptr<PropertyWidgetFactory> propertyWidgetFactory_;
    std::unique_ptr<RepresentationConverterMetaFactory> representationConverterMetaFactory_;

    std::vector<std::unique_ptr<InviwoModuleFactoryObject>> modulesFactoryObjects_;
    std::vector<std::unique_ptr<InviwoModule>> modules_;
    std::vector<std::unique_ptr<SharedLibrary>> moduleSharedLibraries_;
    // Need to be pointer since we cannot initialize the observer before the application.
    std::unique_ptr<InviwoModuleLibraryObserver> moduleLibraryObserver_; ///< Observes shared libraries and reload modules when file changes. 
       
    util::OnScopeExit clearModules_;
    std::vector<std::unique_ptr<ModuleCallbackAction>> moudleCallbackActions_;

    std::unique_ptr<ProcessorNetwork> processorNetwork_;
    std::unique_ptr<ProcessorNetworkEvaluator> processorNetworkEvaluator_;
    std::unique_ptr<WorkspaceManager> workspaceManager_;
    std::unique_ptr<PropertyPresetManager> propertyPresetManager_;

    WorkspaceManager::ClearHandle networkClearHandle_;
    WorkspaceManager::SerializationHandle networkSerializationHandle_;
    WorkspaceManager::DeserializationHandle networkDeserializationHandle_;

    WorkspaceManager::ClearHandle presetsClearHandle_;
    WorkspaceManager::SerializationHandle presetsSerializationHandle_;
    WorkspaceManager::DeserializationHandle presetsDeserializationHandle_;

};

template <class T>
T* InviwoApplication::getSettingsByType() {
    auto settings = getModuleSettings();
    return getTypeFromVector<T>(settings);
}

template <class T>
T* InviwoApplication::getModuleByType() const {
    return getTypeFromVector<T>(modules_);
}

template <class F, class... Args>
auto InviwoApplication::dispatchPool(F&& f, Args&&... args)
    -> std::future<typename std::result_of<F(Args...)>::type> {
    return pool_.enqueue(std::forward<F>(f), std::forward<Args>(args)...);
}

template <class F, class... Args>
auto InviwoApplication::dispatchFront(F&& f, Args&&... args)
    -> std::future<typename std::result_of<F(Args...)>::type> {
    using return_type = typename std::result_of<F(Args...)>::type;

    auto task = std::make_shared<std::packaged_task<return_type()>>(
        std::bind(std::forward<F>(f), std::forward<Args>(args)...));

    std::future<return_type> res = task->get_future();
    {
        std::unique_lock<std::mutex> lock(queue_.mutex);
        queue_.tasks.emplace([task]() { (*task)(); });
    }

    if (queue_.postEnqueue) queue_.postEnqueue();
    return res;
}
template <class F, class... Args>
auto dispatchFront(F&& f,
                   Args&&... args) -> std::future<typename std::result_of<F(Args...)>::type> {
    return InviwoApplication::getPtr()->dispatchFront(std::forward<F>(f),
                                                      std::forward<Args>(args)...);
}
template <class F, class... Args>
auto dispatchPool(F&& f, Args&&... args) -> std::future<typename std::result_of<F(Args...)>::type> {
    return InviwoApplication::getPtr()->dispatchPool(std::forward<F>(f),
                                                     std::forward<Args>(args)...);
}

inline CameraFactory* InviwoApplication::getCameraFactory() const {
    return cameraFactory_.get();
}

inline DataReaderFactory* InviwoApplication::getDataReaderFactory() const {
    return dataReaderFactory_.get();
}

inline DataWriterFactory* InviwoApplication::getDataWriterFactory() const {
    return dataWriterFactory_.get();
}

inline DialogFactory* InviwoApplication::getDialogFactory() const { return dialogFactory_.get(); }

inline MeshDrawerFactory* InviwoApplication::getMeshDrawerFactory() const {
    return meshDrawerFactory_.get();
}

inline MetaDataFactory* InviwoApplication::getMetaDataFactory() const {
    return metaDataFactory_.get();
}

inline OutportFactory* InviwoApplication::getOutportFactory() const {
    return outportFactory_.get();
}

inline InportFactory* InviwoApplication::getInportFactory() const { return inportFactory_.get(); }

inline PortInspectorFactory* InviwoApplication::getPortInspectorFactory() const {
    return portInspectorFactory_.get();
}

inline ProcessorFactory* InviwoApplication::getProcessorFactory() const {
    return processorFactory_.get();
}

inline PropertyConverterManager* InviwoApplication::getPropertyConverterManager() const {
    return propertyConverterManager_.get();
}

inline PropertyFactory* InviwoApplication::getPropertyFactory() const {
    return propertyFactory_.get();
}

inline PropertyWidgetFactory* InviwoApplication::getPropertyWidgetFactory() const {
    return propertyWidgetFactory_.get();
}

template <typename BaseRepr>
RepresentationConverterFactory<BaseRepr>* InviwoApplication::getRepresentationConverterFactory()
    const {
    return representationConverterMetaFactory_->getConverterFactory<BaseRepr>();
}

inline RepresentationConverterMetaFactory*
InviwoApplication::getRepresentationConverterMetaFactory() const {
    return representationConverterMetaFactory_.get();
}

inline ProcessorWidgetFactory* InviwoApplication::getProcessorWidgetFactory() const {
    return processorWidgetFactory_.get();
}



}  // namespace

#endif  // IVW_INVIWOAPPLICATION_H<|MERGE_RESOLUTION|>--- conflicted
+++ resolved
@@ -80,14 +80,11 @@
 class InviwoModule;
 class ModuleCallbackAction;
 class FileObserver;
-<<<<<<< HEAD
+
 class InviwoModuleLibraryObserver; // Observer for module dll/so files
 class SharedLibrary;
-=======
-
 class PropertyPresetManager;
 
->>>>>>> 69346716
 
 /**
  * \class InviwoApplication
