/*********************************************************************************
 *
 * Inviwo - Interactive Visualization Workshop
 *
 * Copyright (c) 2014-2017 Inviwo Foundation
 * All rights reserved.
 *
 * Redistribution and use in source and binary forms, with or without
 * modification, are permitted provided that the following conditions are met:
 *
 * 1. Redistributions of source code must retain the above copyright notice, this
 * list of conditions and the following disclaimer.
 * 2. Redistributions in binary form must reproduce the above copyright notice,
 * this list of conditions and the following disclaimer in the documentation
 * and/or other materials provided with the distribution.
 *
 * THIS SOFTWARE IS PROVIDED BY THE COPYRIGHT HOLDERS AND CONTRIBUTORS "AS IS" AND
 * ANY EXPRESS OR IMPLIED WARRANTIES, INCLUDING, BUT NOT LIMITED TO, THE IMPLIED
 * WARRANTIES OF MERCHANTABILITY AND FITNESS FOR A PARTICULAR PURPOSE ARE
 * DISCLAIMED. IN NO EVENT SHALL THE COPYRIGHT OWNER OR CONTRIBUTORS BE LIABLE FOR
 * ANY DIRECT, INDIRECT, INCIDENTAL, SPECIAL, EXEMPLARY, OR CONSEQUENTIAL DAMAGES
 * (INCLUDING, BUT NOT LIMITED TO, PROCUREMENT OF SUBSTITUTE GOODS OR SERVICES;
 * LOSS OF USE, DATA, OR PROFITS; OR BUSINESS INTERRUPTION) HOWEVER CAUSED AND
 * ON ANY THEORY OF LIABILITY, WHETHER IN CONTRACT, STRICT LIABILITY, OR TORT
 * (INCLUDING NEGLIGENCE OR OTHERWISE) ARISING IN ANY WAY OUT OF THE USE OF THIS
 * SOFTWARE, EVEN IF ADVISED OF THE POSSIBILITY OF SUCH DAMAGE.
 * 
 *********************************************************************************/

#include <modules/python3qt/pythonmenu.h>
#include <modules/python3qt/pythoneditorwidget.h>
#include <modules/qtwidgets/inviwoqtutils.h>

#include <warn/push>
#include <warn/ignore/all>
#include <QMenu>
#include <QMainWindow>
#include <QMenuBar>
#include <QAction>
#include <QLayout>
#include <warn/pop>

namespace inviwo {

PythonMenu::PythonMenu(InviwoApplication* app) {
    if (auto win = utilqt::getApplicationMainWindow()) {
<<<<<<< HEAD
        menu_ = win->menuBar()->addMenu("Python");
=======
        auto menu = utilqt::addMenu("&Python");
>>>>>>> 69346716
        QAction* pythonEditorOpen =
            menu_->addAction(QIcon(":/icons/python.png"), "&Python Editor");
        editor_ = new PythonEditorWidget(win, app);
        win->connect(pythonEditorOpen, SIGNAL(triggered(bool)), editor_, SLOT(show(void)));
    }
}

PythonMenu::~PythonMenu() {
    if (auto win = utilqt::getApplicationMainWindow()) {
        win->disconnect(editor_);
        win->layout()->removeWidget(editor_);
        win->removeDockWidget(editor_);
        
        win->menuBar()->removeAction(menu_->menuAction());
        delete menu_;
        delete editor_;
    }
}

PythonEditorWidget* PythonMenu::getEditor() const {
    return editor_;
}

} // namespace
<|MERGE_RESOLUTION|>--- conflicted
+++ resolved
@@ -44,11 +44,7 @@
 
 PythonMenu::PythonMenu(InviwoApplication* app) {
     if (auto win = utilqt::getApplicationMainWindow()) {
-<<<<<<< HEAD
-        menu_ = win->menuBar()->addMenu("Python");
-=======
         auto menu = utilqt::addMenu("&Python");
->>>>>>> 69346716
         QAction* pythonEditorOpen =
             menu_->addAction(QIcon(":/icons/python.png"), "&Python Editor");
         editor_ = new PythonEditorWidget(win, app);
