--- conflicted
+++ resolved
@@ -338,8 +338,6 @@
     }
 }
 
-<<<<<<< HEAD
-=======
 void bindAndSetUniforms(Shader* shader, TextureUnitContainer& cont,
                         const TransferFunctionProperty& tf) {
     TextureUnit unit;
@@ -348,7 +346,6 @@
     cont.push_back(std::move(unit));
 }
 
->>>>>>> bdde5051
 void bindTexture(const Volume* volume, const TextureUnit& texUnit) {
     const VolumeGL* volumeGL = volume->getRepresentation<VolumeGL>();
     if (volumeGL) {
@@ -361,8 +358,6 @@
 void bindTexture(const VolumeInport& inport, const TextureUnit& texUnit) {
     bindTexture(inport.getData(), texUnit);
 }
-<<<<<<< HEAD
-=======
 
 void bindAndSetUniforms(Shader* shader, TextureUnitContainer& cont, const Image* image,
                         const std::string& id, ImageType type) {
@@ -420,7 +415,6 @@
                         ImageType type) {
     bindAndSetUniforms(shader, cont, port.getData(), port.getIdentifier(), type);
 }
->>>>>>> bdde5051
 }
 
 }  // namespace