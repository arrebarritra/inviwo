/*********************************************************************************
 *
 * Inviwo - Interactive Visualization Workshop
 *
 * Copyright (c) 2018-2020 Inviwo Foundation
 * All rights reserved.
 *
 * Redistribution and use in source and binary forms, with or without
 * modification, are permitted provided that the following conditions are met:
 *
 * 1. Redistributions of source code must retain the above copyright notice, this
 * list of conditions and the following disclaimer.
 * 2. Redistributions in binary form must reproduce the above copyright notice,
 * this list of conditions and the following disclaimer in the documentation
 * and/or other materials provided with the distribution.
 *
 * THIS SOFTWARE IS PROVIDED BY THE COPYRIGHT HOLDERS AND CONTRIBUTORS "AS IS" AND
 * ANY EXPRESS OR IMPLIED WARRANTIES, INCLUDING, BUT NOT LIMITED TO, THE IMPLIED
 * WARRANTIES OF MERCHANTABILITY AND FITNESS FOR A PARTICULAR PURPOSE ARE
 * DISCLAIMED. IN NO EVENT SHALL THE COPYRIGHT OWNER OR CONTRIBUTORS BE LIABLE FOR
 * ANY DIRECT, INDIRECT, INCIDENTAL, SPECIAL, EXEMPLARY, OR CONSEQUENTIAL DAMAGES
 * (INCLUDING, BUT NOT LIMITED TO, PROCUREMENT OF SUBSTITUTE GOODS OR SERVICES;
 * LOSS OF USE, DATA, OR PROFITS; OR BUSINESS INTERRUPTION) HOWEVER CAUSED AND
 * ON ANY THEORY OF LIABILITY, WHETHER IN CONTRACT, STRICT LIABILITY, OR TORT
 * (INCLUDING NEGLIGENCE OR OTHERWISE) ARISING IN ANY WAY OUT OF THE USE OF THIS
 * SOFTWARE, EVEN IF ADVISED OF THE POSSIBILITY OF SUCH DAMAGE.
 *
 *********************************************************************************/

#pragma once

#include <modules/webbrowser/webbrowsermoduledefine.h>
#include <modules/opengl/inviwoopengl.h>
#include <modules/opengl/texture/texture2d.h>

<<<<<<< HEAD
#include <map>

=======
>>>>>>> bdda965c
#include <warn/push>
#include <warn/ignore/all>
#include <include/cef_render_handler.h>
#include <warn/pop>

namespace inviwo {

/** \class RenderHandlerGL
 * Copies web page into a Texture2D each time it has been painted by the browser and calls
 * onWebPageCopiedCallback afterwards.
 */
#include <warn/push>
#include <warn/ignore/dll-interface-base>  // Fine if dependent libs use the same CEF lib binaries
#include <warn/ignore/extra-semi>  // Due to IMPLEMENT_REFCOUNTING, remove when upgrading CEF
class IVW_MODULE_WEBBROWSER_API RenderHandlerGL : public CefRenderHandler {
public:
    typedef std::function<void(CefRefPtr<CefBrowser>)> OnWebPageCopiedCallback;

    RenderHandlerGL(OnWebPageCopiedCallback onWebPageCopiedCallback);
    void updateCanvasSize(CefRefPtr<CefBrowser> browser, size2_t newSize);

    ///
    // Called to retrieve the view rectangle which is relative to screen
    // coordinates. Return true if the rectangle was provided.
    ///
    /*--cef()--*/
    virtual void GetViewRect(CefRefPtr<CefBrowser> browser, CefRect &rect) override;

    ///
    // Called when the browser wants to show or hide the popup widget. The popup
    // should be shown if |show| is true and hidden if |show| is false.
    ///
    /*--cef()--*/
    virtual void OnPopupShow(CefRefPtr<CefBrowser> browser, bool show) override;

    ///
    // Called when the browser wants to move or resize the popup widget. |rect|
    // contains the new location and size in view coordinates.
    ///
    /*--cef()--*/
    virtual void OnPopupSize(CefRefPtr<CefBrowser> browser, const CefRect &rect) override;

    virtual void OnPaint(CefRefPtr<CefBrowser> browser, PaintElementType type,
                         const RectList &dirtyRects, const void *buffer, int width,
                         int height) override;
    /*
     * Get data containing the web page.
     * Note that top-left is considered origin so it needs to be vertically flipped to match Inviwo
     * convention. The coordinate system looks like this:
     * (0,0) -- (1,0)
     *   |        |
     * (0,1) -- (1,1)
     */
    Texture2D &getTexture2D(CefRefPtr<CefBrowser> browser);

    void ClearPopupRects(CefRefPtr<CefBrowser> browser);

private:
    struct BrowserData {
        Texture2D texture2D{size2_t{1, 1}, GL_BGRA, GL_RGBA, GL_UNSIGNED_BYTE, GL_NEAREST};
        CefRect popupRect;
        CefRect originalPopupRect;
    };
    CefRect GetPopupRectInWebView(CefRefPtr<CefBrowser> browser, const CefRect &original_rect);

<<<<<<< HEAD
    std::map<int, BrowserData> browserData_; /// Per browser data
=======
    std::unordered_map<int, BrowserData> browserData_;  /// Per browser data
>>>>>>> bdda965c

    OnWebPageCopiedCallback
        onWebPageCopiedCallback;  /// Called after web page has been copied in OnPaint

    IMPLEMENT_REFCOUNTING(RenderHandlerGL);
};
#include <warn/pop>
};  // namespace inviwo<|MERGE_RESOLUTION|>--- conflicted
+++ resolved
@@ -33,11 +33,8 @@
 #include <modules/opengl/inviwoopengl.h>
 #include <modules/opengl/texture/texture2d.h>
 
-<<<<<<< HEAD
 #include <map>
 
-=======
->>>>>>> bdda965c
 #include <warn/push>
 #include <warn/ignore/all>
 #include <include/cef_render_handler.h>
@@ -103,11 +100,7 @@
     };
     CefRect GetPopupRectInWebView(CefRefPtr<CefBrowser> browser, const CefRect &original_rect);
 
-<<<<<<< HEAD
-    std::map<int, BrowserData> browserData_; /// Per browser data
-=======
-    std::unordered_map<int, BrowserData> browserData_;  /// Per browser data
->>>>>>> bdda965c
+    std::map<int, BrowserData> browserData_;  /// Per browser data
 
     OnWebPageCopiedCallback
         onWebPageCopiedCallback;  /// Called after web page has been copied in OnPaint
