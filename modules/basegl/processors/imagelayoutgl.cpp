--- conflicted
+++ resolved
@@ -297,74 +297,6 @@
     currentLayout_ = layout_.get();
 }
 
-<<<<<<< HEAD
-ImageLayoutGL::ImageLayoutGLInteractionHandler::ImageLayoutGLInteractionHandler(ImageLayoutGL* src)
-    : InteractionHandler()
-    , src_(src)
-    , activePositionChangeEvent_(ivec2(0), MouseEvent::MOUSE_BUTTON_LEFT,
-                                 MouseEvent::MOUSE_STATE_PRESS, InteractionEvent::MODIFIER_NONE,
-                                 uvec2(512))
-    , viewportActive_(false)
-    , activePosition_(ivec2(0)) {}
-
-void ImageLayoutGL::ImageLayoutGLInteractionHandler::invokeEvent(Event* event) {
-    const std::vector<ivec4>& viewCoords = src_->getViewCoords();
-
-    MouseEvent* mouseEvent = dynamic_cast<MouseEvent*>(event);
-    if (mouseEvent) {
-        if (!viewportActive_ && mouseEvent->state() == activePositionChangeEvent_.state()) {
-            viewportActive_ = true;
-            activePosition_ = mouseEvent->pos();
-        } else if (viewportActive_ && mouseEvent->state() == MouseEvent::MOUSE_STATE_RELEASE) {
-            viewportActive_ = false;
-        }
-
-        ivec2 mPos = mouseEvent->pos();
-        ivec2 cSize = mouseEvent->canvasSize();
-        // Flip y-coordinate to bottom->up
-        ivec2 activePosition(activePosition_.x, cSize.y - activePosition_.y);
-        for (size_t i = 0; i < viewCoords.size(); ++i) {
-            if (inView(viewCoords[i], activePosition)) {
-                ivec2 vc = ivec2(viewCoords[i].x, cSize.y - viewCoords[i].y - viewCoords[i].w);
-                mouseEvent->modify(mPos - vc, uvec2(viewCoords[i].z, viewCoords[i].w));
-                break;
-            }
-        }
-
-        return;
-    }
-
-    GestureEvent* gestureEvent = dynamic_cast<GestureEvent*>(event);
-    if (gestureEvent) {
-        vec2 mPosNorm = gestureEvent->screenPosNormalized();
-        vec2 cSize = gestureEvent->canvasSize();
-        vec2 mPos = mPosNorm * cSize;
-        vec2 activePosition(mPos.x, cSize.y - mPos.y);
-        for (size_t i = 0; i < viewCoords.size(); ++i) {
-            if (inView(viewCoords[i], activePosition)) {
-                vec2 vc = vec2(viewCoords[i].x, cSize.y - viewCoords[i].y - viewCoords[i].w);
-                gestureEvent->modify((mPos - vc) / vec2(viewCoords[i].zw()));
-                break;
-            }
-        }
-
-        return;
-    }
-
-    TouchEvent* touchEvent = dynamic_cast<TouchEvent*>(event);
-    if (touchEvent) {
-        if (!viewportActive_ && touchEvent->state() == TouchEvent::TOUCH_STATE_STARTED) {
-            viewportActive_ = true;
-            activePosition_ = touchEvent->getCenterPoint();
-            
-        } else if (viewportActive_ && touchEvent->state() == TouchEvent::TOUCH_STATE_ENDED) {
-            viewportActive_ = false;
-        }
-        return;
-    }
-}
-=======
->>>>>>> 97a9a6d0
 
 
 }  // namespace