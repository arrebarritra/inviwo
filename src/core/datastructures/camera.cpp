/*********************************************************************************
 *
 * Inviwo - Interactive Visualization Workshop
 *
 * Copyright (c) 2012-2015 Inviwo Foundation
 * All rights reserved.
 *
 * Redistribution and use in source and binary forms, with or without
 * modification, are permitted provided that the following conditions are met:
 *
 * 1. Redistributions of source code must retain the above copyright notice, this
 * list of conditions and the following disclaimer.
 * 2. Redistributions in binary form must reproduce the above copyright notice,
 * this list of conditions and the following disclaimer in the documentation
 * and/or other materials provided with the distribution.
 *
 * THIS SOFTWARE IS PROVIDED BY THE COPYRIGHT HOLDERS AND CONTRIBUTORS "AS IS" AND
 * ANY EXPRESS OR IMPLIED WARRANTIES, INCLUDING, BUT NOT LIMITED TO, THE IMPLIED
 * WARRANTIES OF MERCHANTABILITY AND FITNESS FOR A PARTICULAR PURPOSE ARE
 * DISCLAIMED. IN NO EVENT SHALL THE COPYRIGHT OWNER OR CONTRIBUTORS BE LIABLE FOR
 * ANY DIRECT, INDIRECT, INCIDENTAL, SPECIAL, EXEMPLARY, OR CONSEQUENTIAL DAMAGES
 * (INCLUDING, BUT NOT LIMITED TO, PROCUREMENT OF SUBSTITUTE GOODS OR SERVICES;
 * LOSS OF USE, DATA, OR PROFITS; OR BUSINESS INTERRUPTION) HOWEVER CAUSED AND
 * ON ANY THEORY OF LIABILITY, WHETHER IN CONTRACT, STRICT LIABILITY, OR TORT
 * (INCLUDING NEGLIGENCE OR OTHERWISE) ARISING IN ANY WAY OUT OF THE USE OF THIS
 * SOFTWARE, EVEN IF ADVISED OF THE POSSIBILITY OF SUCH DAMAGE.
 *
 *********************************************************************************/

#include <inviwo/core/datastructures/camera.h>

namespace inviwo {

CameraBase::CameraBase(vec3 lookFrom, vec3 lookTo, vec3 lookUp, float nearPlane, float farPlane)
    : lookFrom_(lookFrom)
    , lookTo_(lookTo)
    , lookUp_(lookUp)
<<<<<<< HEAD
    , nearPlane_(nearPlane)
    , farPlane_(farPlane)
=======
    , nearPlaneDist_(nearPlane)
    , farPlaneDist_(farPlane)
>>>>>>> dbfc9a78
    , invalidViewMatrix_(true)
    , invalidProjectionMatrix_(true) {}

const mat4& CameraBase::viewMatrix() const {
    if (invalidViewMatrix_) {
        viewMatrix_ = glm::lookAt(lookFrom_, lookTo_, lookUp_);
        inverseViewMatrix_ = glm::inverse(viewMatrix_);
        invalidViewMatrix_ = false;
    }
    return viewMatrix_;
}

const mat4& CameraBase::projectionMatrix() const {
    if (invalidProjectionMatrix_) {
        projectionMatrix_ = calculateProjectionMatrix();
        inverseProjectionMatrix_ = glm::inverse(projectionMatrix_);
        invalidProjectionMatrix_ = false;
    }
    return projectionMatrix_;
}

void CameraBase::serialize(IvwSerializer& s) const {
    s.serialize("lookFrom", lookFrom_);
    s.serialize("lookTo", lookTo_);
    s.serialize("lookUp", lookUp_);
<<<<<<< HEAD
    s.serialize("nearPlane", nearPlane_);
    s.serialize("farPlane", farPlane_);
=======
    s.serialize("nearPlaneDist", nearPlaneDist_);
    s.serialize("farPlaneDist", farPlaneDist_);
>>>>>>> dbfc9a78
}
void CameraBase::deserialize(IvwDeserializer& d) {
    d.deserialize("lookFrom", lookFrom_);
    d.deserialize("lookTo", lookTo_);
    d.deserialize("lookUp", lookUp_);
<<<<<<< HEAD
    d.deserialize("nearPlane", nearPlane_);
    d.deserialize("farPlane", farPlane_);
=======
    d.deserialize("nearPlaneDist", nearPlaneDist_);
    d.deserialize("farPlaneDist", farPlaneDist_);
>>>>>>> dbfc9a78
    invalidProjectionMatrix_ = true;
    invalidViewMatrix_ = true;
}

PerspectiveCamera::PerspectiveCamera(vec3 lookFrom, vec3 lookTo, vec3 lookUp, float nearPlane,
                                     float farPlane, float fieldOfView, float aspectRatio)
    : CameraBase(lookFrom, lookTo, lookUp, nearPlane, farPlane)
    , fovy_(fieldOfView)
    , aspectRatio_(aspectRatio){};

void PerspectiveCamera::serialize(IvwSerializer& s) const {
    CameraBase::serialize(s);
    s.serialize("fovy", fovy_);
    s.serialize("aspectRatio", aspectRatio_);
}
void PerspectiveCamera::deserialize(IvwDeserializer& d) {
    d.deserialize("fovy", fovy_);
    d.deserialize("aspectRatio", aspectRatio_);
    CameraBase::deserialize(d);
};

OrthographicCamera::OrthographicCamera(vec3 lookFrom, vec3 lookTo, vec3 lookUp, float nearPlane,
                                       float farPlane, vec4 frustum)
    : CameraBase(lookFrom, lookTo, lookUp, nearPlane, farPlane), frustum_(frustum){};

void OrthographicCamera::serialize(IvwSerializer& s) const {
    CameraBase::serialize(s);
    s.serialize("frustum", frustum_);
}
void OrthographicCamera::deserialize(IvwDeserializer& d) {
    d.deserialize("frustum", frustum_);
    CameraBase::deserialize(d);
}

}  // namespace<|MERGE_RESOLUTION|>--- conflicted
+++ resolved
@@ -35,13 +35,8 @@
     : lookFrom_(lookFrom)
     , lookTo_(lookTo)
     , lookUp_(lookUp)
-<<<<<<< HEAD
-    , nearPlane_(nearPlane)
-    , farPlane_(farPlane)
-=======
     , nearPlaneDist_(nearPlane)
     , farPlaneDist_(farPlane)
->>>>>>> dbfc9a78
     , invalidViewMatrix_(true)
     , invalidProjectionMatrix_(true) {}
 
@@ -67,25 +62,15 @@
     s.serialize("lookFrom", lookFrom_);
     s.serialize("lookTo", lookTo_);
     s.serialize("lookUp", lookUp_);
-<<<<<<< HEAD
-    s.serialize("nearPlane", nearPlane_);
-    s.serialize("farPlane", farPlane_);
-=======
     s.serialize("nearPlaneDist", nearPlaneDist_);
     s.serialize("farPlaneDist", farPlaneDist_);
->>>>>>> dbfc9a78
 }
 void CameraBase::deserialize(IvwDeserializer& d) {
     d.deserialize("lookFrom", lookFrom_);
     d.deserialize("lookTo", lookTo_);
     d.deserialize("lookUp", lookUp_);
-<<<<<<< HEAD
-    d.deserialize("nearPlane", nearPlane_);
-    d.deserialize("farPlane", farPlane_);
-=======
     d.deserialize("nearPlaneDist", nearPlaneDist_);
     d.deserialize("farPlaneDist", farPlaneDist_);
->>>>>>> dbfc9a78
     invalidProjectionMatrix_ = true;
     invalidViewMatrix_ = true;
 }
