[submodule "modules/eigenutils/ext/eigen"]
    path = modules/eigenutils/ext/eigen
    url = https://github.com/RLovelett/eigen
[submodule "modules/hdf5/ext/hdf5"]
    path = modules/hdf5/ext/hdf5
    url = https://github.com/live-clones/hdf5.git
    branch = hdf5_1_10_0

[submodule "ext/pybind11"]
<<<<<<< HEAD
	path = ext/pybind11
	url = https://github.com/pybind/pybind11.git
[submodule "ext/utf/utfcpp"]
	path = ext/utf/utfcpp
	url = https://github.com/nemtrif/utfcpp
=======
    path = ext/pybind11
    url = https://github.com/pybind/pybind11.git
[submodule "tools/codegen/warn/warn"]
    path = tools/codegen/warn/warn
    url = https://petersteneteg@github.com/petersteneteg/warn.git
>>>>>>> d4e7e2d7
<|MERGE_RESOLUTION|>--- conflicted
+++ resolved
@@ -7,16 +7,11 @@
     branch = hdf5_1_10_0
 
 [submodule "ext/pybind11"]
-<<<<<<< HEAD
-	path = ext/pybind11
-	url = https://github.com/pybind/pybind11.git
-[submodule "ext/utf/utfcpp"]
-	path = ext/utf/utfcpp
-	url = https://github.com/nemtrif/utfcpp
-=======
     path = ext/pybind11
     url = https://github.com/pybind/pybind11.git
 [submodule "tools/codegen/warn/warn"]
     path = tools/codegen/warn/warn
     url = https://petersteneteg@github.com/petersteneteg/warn.git
->>>>>>> d4e7e2d7
+[submodule "ext/utf/utfcpp"]
+    path = ext/utf/utfcpp
+    url = https://github.com/nemtrif/utfcpp